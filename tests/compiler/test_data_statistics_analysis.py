--- conflicted
+++ resolved
@@ -8,12 +8,10 @@
 import sys
 sys.path.append('../')
 
-<<<<<<< HEAD
 import warnings
-=======
+
 from PyPDF2 import PdfFileReader
 from datetime import datetime
->>>>>>> c252ea35
 
 import unittest
 from xai.compiler import Configuration, Controller
