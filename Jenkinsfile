#!/usr/bin/env groovy
@Library(['piper-lib', 'piper-lib-os']) _

pipeline {
   agent { label 'slave' }
      parameters{
            booleanParam(defaultValue: false, description: '\'true\' will create a development artifact on Nexus', name: 'PROMOTE')
      }
      environment {
        VERSION=readFile('version.txt')
      }
      
         stages{        
            stage('Pull-request voting') {
                  agent { label 'slave' }
                  when { branch "PR*" }
                  steps {
                    script {
                      deleteDir()
                      checkout scm
                      setupPipelineEnvironment script: this
                      measureDuration(script: this, measurementName: 'voter_duration') {
                         sh """  
                              echo "add simple tests that should run as part of PR check, e.g. unit tests"
                            chmod +x script/run_unit_test.sh
                                ./script/run_unit_tests.sh
                            """

                        junit "nosetests_result.xml"
                        stash includes: 'nosetests_result.xml', name: 'unit_results'
                     }
                     publishTestResults(
                        junit: [updateResults: true, archive: true, pattern:'nosetests_result.xml'],
                        cobertura: [archive: true, pattern: 'coverage.xml'],
                        allowUnstableBuilds: true
                     )
                  }
                }
<<<<<<< HEAD
                 post { always { deleteDir() } }
              } 
                                           
            stage('Unit tests') {
                 agent { label 'slave' }
                       when { branch 'XAI_NEW' }
                        steps {
                          script{   
                            sh """
                                echo "add unit tests"
                                chmod +x script/run_unit_tests.sh
                                ./script/run_unit_tests.sh
                              """

                            junit allowEmptyResults: true, testResults: "nosetests_result.xml"
                            stash includes: 'nosetests_result.xml', name: 'unit_results'
                            stash includes: 'coverage.xml', name: 'coverage_results'
                           }
=======
            }
            steps {
                script{
                    def customImage = docker.build("mlf_training")
                    customImage.inside(){
                        sh """
                             echo "Making Unit Test Script to Executable"
                             chmod +x scripts/run_unit_tests.sh

                             echo "Executing Unit Tests"
                             ./scripts/run_unit_tests.sh
                       """
                    }
                    stash includes: 'nosetests.xml', name: 'unit_results'
                    stash includes: 'coverage.xml', name: 'coverage_results'
                    stash includes: 'pylint.out', name: 'pylint_results'
>>>>>>> 54103fa7

                       publishTestResults(
                        junit: [updateResults: true, archive: true, pattern:'nosetests_result.xml'],
                        cobertura: [archive: true, pattern: 'coverage.xml'],
                        allowUnstableBuilds: true
                     )


				// publish python results from pylint
                checksPublishResults script: this, archive: true, tasks: true,
                    pylint: [pattern: '**/pylint.out', thresholds: [fail: [all: '3999', low: '1999', normal: '1999', high: '1999']]],
                    aggregation: [thresholds: [fail: [all: '3999', low: '1999', normal: '1999', high: '1999']]]

                    }
                     
            }

        stage('Central Build') {
             agent { label 'slave' }
                  when { branch 'XAI_NEW' }
                    steps {
                       script{
                             lock(resource: "${env.JOB_NAME}/10", inversePrecedence: true) {
                                  milestone 10
                                  deleteDir()
                                  checkout scm

                                  setupPipelineEnvironment script: this
                                  measureDuration(script: this, measurementName: 'build_duration') {
                                  if ("${params.PROMOTE}" == "true"){
                                            setVersion script:this, versioningTemplate: "${env.VERSION}",commitVersion: false
                                        } else {
                                            setVersion script:this
                                   }
                                  stashFiles(script: this) {
                                          executeBuild script: this, buildType: 'xMakeStage', xMakeBuildQuality: 'Release'
                                  }


                               // publishTestResults cobertura: [archive: true, pattern: 'coverage.xml']
                             }
                       }
                  }
              }
           post { always { deleteDir() } }
          }

          stage('SonarQube') {
                 agent { label 'slave' }
                     when { branch 'skip' }
                        steps {
                           lock(resource: "${env.JOB_NAME}/20") {
                              milestone 20
                                   measureDuration(script: this, measurementName: 'Sonar_duration') {
                                        unstash 'unit_results'
                                        unstash 'coverage_results'
                                        sh"""
                                            sed -i -- 's#<source>.*</source>#<source>${WORKSPACE}/proposed-amount-validation/pav-worker/accruals-proposed-amt-validation/</source>#g' coverage.xml
                                            rm -f coverage.xml--
                                        """
                                        executeSonarScan script: this, instance:'SAP_EE_sonar',  projectVersion: "${env.BRANCH_NAME}"
                             }
                          }

                        }
                    post { always { deleteDir() } }
                }

            stage('Vulas') {
                       agent { label 'slave' }
                             when { branch 'skip' }
                                    steps {
                                       lock(resource: "${env.JOB_NAME}/80") {
                                          milestone 30
                                            measureDuration(script: this, measurementName: 'vulas_duration') {
                                               executeVulasScan script: this, scanType: 'pip',
                                                     dockerImage: 'docker.wdf.sap.corp:65351/centraljenkins/python3.6-vulas:latest'
                                               stash includes: 'target/vulas/report/**/*', name: 'vulas_results'
                                            }
                                         }
                                    }
                     post {
                        always {
                            deleteDir()
                        }
                      }
            }

            stage('Sirius Document Upload') {
                       agent { label 'slave' }
                            when { branch 'skip' }
                                steps {
                                   script{
                                    try{
                                        unstash 'unit_results'
                                        sh"""
                                            cp nosetests_result.xml test_results.html
                                        """
                                        siriusUploadDocument script: this,
                                                             siriusCredentialsId: 'SiriusCredentials',
                                                             siriusProgramName: 'ML for S/4HANA',
                                                             siriusDeliveryName: 'Intelligent Financial Close 1908',
                                                             siriusTaskGuid: '6CAE8B26E4CB1ED6A0C8D43FBCF8B445',
                                                             fileName: 'test_results.html'
                                    }catch(err){
                                        echo """
                                        Staged failed: Sirus upload
                                        Caught: ${err}"""
                                   }
                                  }
                            }
               post { always { deleteDir() }  }
            }

            stage('Whitesource') {
                agent { label 'slave' }
                when { branch 'XAI_NEW' }
                steps {
                    lock(resource: "${env.JOB_NAME}/40") {
                        milestone 40
                        measureDuration(script: this, measurementName: 'whitesource_duration') {
                            script{
                                try{
                                    executeWhitesourceScan script: this, scanType: 'unifiedAgent',
                                        dockerImage: 'docker.wdf.sap.corp:65351/centraljenkins/python3.6-whitesource:latest',
                                        agentDownloadUrl: 'https://s3.amazonaws.com/unified-agent/wss-unified-agent-19.5.2.jar'
                                }catch(e){
                                    echo """
                                        Staged failed: executeWhitesourceScan
                                        Caught: ${e}
                                        """
                                    
                                }
                            }
                        }
                    }
                }
                post {
                    always {
                        deleteDir()
                    }
                }
            }

            stage('Checkmarx') {
               agent { label 'slave' }
                     when { branch 'developmentskip' }
                       steps {
                          lock(resource: "${env.JOB_NAME}/60") {
                            milestone 50
                             measureDuration(script: this, measurementName: 'checkmarx_duration') {
                              executeCheckmarxScan script: this
                    }
                }
            }
                post { always { deleteDir() } }
            }

            stage('PPMS Whitesource Compliance') {
                      agent { label 'slave' }
                         when { branch 'developmentskip' }
                                steps {
                                   lock(resource: "${env.JOB_NAME}/50") {
                                       milestone 60
                                       measureDuration(script: this, measurementName: 'PPMS_duration') {
                                          executePPMSComplianceCheck script: this, scanType: 'whitesource'
                             }
                          }
                       }
                      post { always { deleteDir() } }
                }

            stage('Deploy to Integration') {
              agent { label 'slave' }
                   when { branch 'developmentskip' }
                      steps {
                          lock(resource: "${env.JOB_NAME}/30", inversePrecedence: true) {
                              milestone 70
                                  measureDuration(script: this, measurementName: 'deploy_test_duration') {
                                  downloadArtifactsFromNexus script: this, fromStaging: true

                                  cloudFoundryDeploy(
                                        script: this,
                                        deployType: 'standard',
                                        cloudFoundry: [apiEndpoint: 'https://api.cf.sap.hana.ondemand.com', appName:'accruals-acceptance-worker', credentialsId: 'CF_Credential', manifest: 'manifest_worker_acceptance.yml', org: 'ml-ia', space: 'acceptance-accruals-service'],
                                        deployTool: 'cf_native'
                                    )

                                  cloudFoundryDeploy(
                                        script: this,
                                        deployType: 'standard',
                                        cloudFoundry: [apiEndpoint: 'https://api.cf.sap.hana.ondemand.com', appName:'accruals-acceptance-api', credentialsId: 'CF_Credential', manifest: 'manifest_api_acceptance.yml', org: 'ml-ia', space: 'acceptance-accruals-service'],
                                        deployTool: 'cf_native'
                                    )


                                 }
                            }
                        }
                 post { always { deleteDir() } }
            }
            stage('Create traceability report') {
               agent { label 'slave' }
                      when { branch 'developmentskip' }
                            steps {
                                  sapCreateTraceabilityReport(
                                        deliveryMappingFile: '.pipeline/delivery.mapping',
                                        requirementMappingFile: '.pipeline/requirement.mapping',
                                        failOnError: false )
                            }
            }

            stage('Integration tests') {
                  agent { label 'slave' }
                      when { branch 'developmentskip' }
                      steps {
                        measureDuration(script: this, measurementName: 'jmeter_duration') {
                        executePerformanceJMeterTests(script: this,
                        testServerUrl: "accruals-route.cfapps.sap.hana.ondemand.com",
                        testRepository: 'https://github.wdf.sap.corp/ML-Leonardo/ML-S4FC-Accruals.git',
                        testOptions:  "-f integration-test/pom.xml"
                        )
                        testsPublishResults(
                                script: this,
                                jmeter: [archive: true, dashboard: true],
                                allowUnstableBuilds: true
                            )
                      }
                      }
                    post { always { deleteDir() } }
            }

            stage('perfrmance tests') {
                  agent { label 'slave' }
                      when { branch 'developmentskip' }
                      steps {
                        measureDuration(script: this, measurementName: 'jmeter_duration') {
                        executePerformanceJMeterTests(script: this,
                        testServerUrl: "accruals-route.cfapps.sap.hana.ondemand.com",
                        testRepository: 'https://github.wdf.sap.corp/ML-Leonardo/ML-S4FC-Accruals.git',
                        testOptions:  "-f performance-test/pom.xml"
                        )
                        testsPublishResults(
                                script: this,
                                jmeter: [archive: true, dashboard: true],
                                allowUnstableBuilds: true
                            )
                      }
                      }
                    post { always { deleteDir() } }
            }


            stage('Promote') {
                agent { label 'slave' }
                   when { branch 'XAI_NEW' }
                        steps {
                          script{
                            lock(resource: "${env.JOB_NAME}/90", inversePrecedence: true) {
                                milestone 90
                                if ("${params.PROMOTE}" == "true") {
                                      measureDuration(script: this, measurementName: 'promote_duration') {
                                          executeBuild script: this, buildType: 'xMakePromote',xMakeBuildQuality: 'Release', xMakeShipmentType: 'indirectshipment'
                                      }
                                   }
                                }
                            }
                        }
                 post { always { deleteDir() } }
                }
            }
               // Send notification mail when pipeline fails      
         }<|MERGE_RESOLUTION|>--- conflicted
+++ resolved
@@ -2,60 +2,42 @@
 @Library(['piper-lib', 'piper-lib-os']) _
 
 pipeline {
-   agent { label 'slave' }
-      parameters{
-            booleanParam(defaultValue: false, description: '\'true\' will create a development artifact on Nexus', name: 'PROMOTE')
-      }
-      environment {
-        VERSION=readFile('version.txt')
-      }
-      
-         stages{        
-            stage('Pull-request voting') {
-                  agent { label 'slave' }
-                  when { branch "PR*" }
-                  steps {
-                    script {
-                      deleteDir()
-                      checkout scm
-                      setupPipelineEnvironment script: this
-                      measureDuration(script: this, measurementName: 'voter_duration') {
-                         sh """  
-                              echo "add simple tests that should run as part of PR check, e.g. unit tests"
-                            chmod +x script/run_unit_test.sh
-                                ./script/run_unit_tests.sh
-                            """
-
-                        junit "nosetests_result.xml"
-                        stash includes: 'nosetests_result.xml', name: 'unit_results'
-                     }
-                     publishTestResults(
-                        junit: [updateResults: true, archive: true, pattern:'nosetests_result.xml'],
-                        cobertura: [archive: true, pattern: 'coverage.xml'],
-                        allowUnstableBuilds: true
-                     )
-                  }
-                }
-<<<<<<< HEAD
-                 post { always { deleteDir() } }
-              } 
-                                           
-            stage('Unit tests') {
-                 agent { label 'slave' }
-                       when { branch 'XAI_NEW' }
-                        steps {
-                          script{   
-                            sh """
-                                echo "add unit tests"
-                                chmod +x script/run_unit_tests.sh
-                                ./script/run_unit_tests.sh
-                              """
-
-                            junit allowEmptyResults: true, testResults: "nosetests_result.xml"
-                            stash includes: 'nosetests_result.xml', name: 'unit_results'
-                            stash includes: 'coverage.xml', name: 'coverage_results'
-                           }
-=======
+    agent { label 'slave' }
+    parameters{
+        booleanParam(defaultValue: false, description: '\'true\' will create a release artifact on Nexus', name: 'PROMOTE')
+    }
+    stages{
+    /*
+        stage('Pull-request voting') {
+            when { branch "PR-*" }
+            steps {
+                script {
+                    deleteDir()
+                    checkout scm
+                    setupPipelineEnvironment script: this
+                    measureDuration(script: this, measurementName: 'voter_duration') {
+                        sh """
+                             echo "add simple tests that should run as part of PR check, e.g. unit tests"
+                           """
+                    }
+                }
+            }
+            post { always { deleteDir() } }
+        }
+*/
+        stage('Unit Tests, Coverage & Pylint') {
+            agent {
+                node {
+                    label 'slave'
+                    customWorkspace "workspace/${env.JOB_NAME}/${env.BUILD_NUMBER}"
+                }
+            }
+            when {
+                anyOf {
+                    branch 'XAI_NEW'
+                    //branch 'master'
+                    //branch 'PR-*'
+                }
             }
             steps {
                 script{
@@ -72,22 +54,26 @@
                     stash includes: 'nosetests.xml', name: 'unit_results'
                     stash includes: 'coverage.xml', name: 'coverage_results'
                     stash includes: 'pylint.out', name: 'pylint_results'
->>>>>>> 54103fa7
-
-                       publishTestResults(
-                        junit: [updateResults: true, archive: true, pattern:'nosetests_result.xml'],
-                        cobertura: [archive: true, pattern: 'coverage.xml'],
-                        allowUnstableBuilds: true
-                     )
-
-
-				// publish python results from pylint
-                checksPublishResults script: this, archive: true, tasks: true,
-                    pylint: [pattern: '**/pylint.out', thresholds: [fail: [all: '3999', low: '1999', normal: '1999', high: '1999']]],
-                    aggregation: [thresholds: [fail: [all: '3999', low: '1999', normal: '1999', high: '1999']]]
-
-                    }
-                     
+
+                }
+                publishTestResults(
+                    junit: [updateResults: true, archive: true, pattern:'nosetests.xml'],
+                    cobertura: [archive: true, pattern: 'coverage.xml', onlyStableBuilds: false],
+                    allowUnstableBuilds: true
+                )
+                checksPublishResults(
+                    script: this,
+                    archive: true,
+                    tasks: true,
+                    pylint: [pattern: 'pylint.out', thresholds: [fail: [all: '3999', low: '999', normal: '999', high: '50']]],
+                    aggregation: [thresholds: [fail: [all: '3999', low: '999', normal: '999', high: '50']]]
+                )
+            }
+            post { always { deleteDir() }  }
+        }
+
+                    }
+
             }
 
         stage('Central Build') {
@@ -122,7 +108,7 @@
 
           stage('SonarQube') {
                  agent { label 'slave' }
-                     when { branch 'skip' }
+                     when { branch 'XAI_NEW' }
                         steps {
                            lock(resource: "${env.JOB_NAME}/20") {
                               milestone 20
@@ -143,7 +129,7 @@
 
             stage('Vulas') {
                        agent { label 'slave' }
-                             when { branch 'skip' }
+                             when { branch 'XAI_NEW' }
                                     steps {
                                        lock(resource: "${env.JOB_NAME}/80") {
                                           milestone 30
@@ -159,32 +145,6 @@
                             deleteDir()
                         }
                       }
-            }
-
-            stage('Sirius Document Upload') {
-                       agent { label 'slave' }
-                            when { branch 'skip' }
-                                steps {
-                                   script{
-                                    try{
-                                        unstash 'unit_results'
-                                        sh"""
-                                            cp nosetests_result.xml test_results.html
-                                        """
-                                        siriusUploadDocument script: this,
-                                                             siriusCredentialsId: 'SiriusCredentials',
-                                                             siriusProgramName: 'ML for S/4HANA',
-                                                             siriusDeliveryName: 'Intelligent Financial Close 1908',
-                                                             siriusTaskGuid: '6CAE8B26E4CB1ED6A0C8D43FBCF8B445',
-                                                             fileName: 'test_results.html'
-                                    }catch(err){
-                                        echo """
-                                        Staged failed: Sirus upload
-                                        Caught: ${err}"""
-                                   }
-                                  }
-                            }
-               post { always { deleteDir() }  }
             }
 
             stage('Whitesource') {
@@ -204,7 +164,7 @@
                                         Staged failed: executeWhitesourceScan
                                         Caught: ${e}
                                         """
-                                    
+
                                 }
                             }
                         }
@@ -219,7 +179,7 @@
 
             stage('Checkmarx') {
                agent { label 'slave' }
-                     when { branch 'developmentskip' }
+                     when { branch 'XAI_NEW' }
                        steps {
                           lock(resource: "${env.JOB_NAME}/60") {
                             milestone 50
@@ -233,7 +193,7 @@
 
             stage('PPMS Whitesource Compliance') {
                       agent { label 'slave' }
-                         when { branch 'developmentskip' }
+                         when { branch 'XAI_NEW' }
                                 steps {
                                    lock(resource: "${env.JOB_NAME}/50") {
                                        milestone 60
@@ -245,38 +205,10 @@
                       post { always { deleteDir() } }
                 }
 
-            stage('Deploy to Integration') {
-              agent { label 'slave' }
-                   when { branch 'developmentskip' }
-                      steps {
-                          lock(resource: "${env.JOB_NAME}/30", inversePrecedence: true) {
-                              milestone 70
-                                  measureDuration(script: this, measurementName: 'deploy_test_duration') {
-                                  downloadArtifactsFromNexus script: this, fromStaging: true
-
-                                  cloudFoundryDeploy(
-                                        script: this,
-                                        deployType: 'standard',
-                                        cloudFoundry: [apiEndpoint: 'https://api.cf.sap.hana.ondemand.com', appName:'accruals-acceptance-worker', credentialsId: 'CF_Credential', manifest: 'manifest_worker_acceptance.yml', org: 'ml-ia', space: 'acceptance-accruals-service'],
-                                        deployTool: 'cf_native'
-                                    )
-
-                                  cloudFoundryDeploy(
-                                        script: this,
-                                        deployType: 'standard',
-                                        cloudFoundry: [apiEndpoint: 'https://api.cf.sap.hana.ondemand.com', appName:'accruals-acceptance-api', credentialsId: 'CF_Credential', manifest: 'manifest_api_acceptance.yml', org: 'ml-ia', space: 'acceptance-accruals-service'],
-                                        deployTool: 'cf_native'
-                                    )
-
-
-                                 }
-                            }
-                        }
-                 post { always { deleteDir() } }
-            }
+
             stage('Create traceability report') {
                agent { label 'slave' }
-                      when { branch 'developmentskip' }
+                      when { branch 'XAI_NEW' }
                             steps {
                                   sapCreateTraceabilityReport(
                                         deliveryMappingFile: '.pipeline/delivery.mapping',
@@ -284,47 +216,6 @@
                                         failOnError: false )
                             }
             }
-
-            stage('Integration tests') {
-                  agent { label 'slave' }
-                      when { branch 'developmentskip' }
-                      steps {
-                        measureDuration(script: this, measurementName: 'jmeter_duration') {
-                        executePerformanceJMeterTests(script: this,
-                        testServerUrl: "accruals-route.cfapps.sap.hana.ondemand.com",
-                        testRepository: 'https://github.wdf.sap.corp/ML-Leonardo/ML-S4FC-Accruals.git',
-                        testOptions:  "-f integration-test/pom.xml"
-                        )
-                        testsPublishResults(
-                                script: this,
-                                jmeter: [archive: true, dashboard: true],
-                                allowUnstableBuilds: true
-                            )
-                      }
-                      }
-                    post { always { deleteDir() } }
-            }
-
-            stage('perfrmance tests') {
-                  agent { label 'slave' }
-                      when { branch 'developmentskip' }
-                      steps {
-                        measureDuration(script: this, measurementName: 'jmeter_duration') {
-                        executePerformanceJMeterTests(script: this,
-                        testServerUrl: "accruals-route.cfapps.sap.hana.ondemand.com",
-                        testRepository: 'https://github.wdf.sap.corp/ML-Leonardo/ML-S4FC-Accruals.git',
-                        testOptions:  "-f performance-test/pom.xml"
-                        )
-                        testsPublishResults(
-                                script: this,
-                                jmeter: [archive: true, dashboard: true],
-                                allowUnstableBuilds: true
-                            )
-                      }
-                      }
-                    post { always { deleteDir() } }
-            }
-
 
             stage('Promote') {
                 agent { label 'slave' }
@@ -344,5 +235,5 @@
                  post { always { deleteDir() } }
                 }
             }
-               // Send notification mail when pipeline fails      
+               // Send notification mail when pipeline fails
          }